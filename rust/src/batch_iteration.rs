--- conflicted
+++ resolved
@@ -14,11 +14,7 @@
 
 use rand::Rng;
 use rayon::prelude::*;
-<<<<<<< HEAD
 use tracing::{instrument, span, Level};
-=======
-use tracing::{Level, span};
->>>>>>> 55fd7707
 
 pub use super::example_iteration::{
     CompressionType, Example, ExampleIterator, ShardInfo, ShardProgress, get_shard_progress,
