# Copyright 2024 Google LLC
#
# Licensed under the Apache License, Version 2.0 (the "License");
# you may not use this file except in compliance with the License.
# You may obtain a copy of the License at
#
#     https://www.apache.org/licenses/LICENSE-2.0
#
# Unless required by applicable law or agreed to in writing, software
# distributed under the License is distributed on an "AS IS" BASIS,
# WITHOUT WARRANTIES OR CONDITIONS OF ANY KIND, either express or implied.
# See the License for the specific language governing permissions and
# limitations under the License.
"""Mixin for sedpack.io.Dataset to do iteration."""
from concurrent.futures import ThreadPoolExecutor
import contextlib
import itertools
from types import TracebackType
from typing import (
    Any,
    AsyncIterator,
    Callable,
    Iterable,
<<<<<<< HEAD
    Optional,
    Type,
=======
>>>>>>> 65fc0597
)
import os

import asyncstdlib
import tensorflow as tf

from sedpack.io.dataset_base import DatasetBase
from sedpack.io.flatbuffer import IterateShardFlatBuffer
from sedpack.io.itertools import LazyPool
from sedpack.io.itertools import round_robin, round_robin_async, shuffle_buffer
from sedpack.io.npz import IterateShardNP
from sedpack.io.shard import IterateShardBase
from sedpack.io.shard.iterate_shard_base import T
from sedpack.io.shard_file_metadata import ShardInfo
from sedpack.io.tfrec import IterateShardTFRec
from sedpack.io.tfrec.tfdata import get_from_tfrecord
from sedpack.io.types import ExampleT, ShardFileTypeT, SplitT, TFDatasetT

from sedpack import _sedpack_rs  # type: ignore[attr-defined]


class DatasetIteration(DatasetBase):
    """Mixin for sedpack.io.Dataset to do iteration.
    """

    def shard_paths_dataset(
        self,
        split: SplitT,
        shards: int | None = None,
        custom_metadata_type_limit: int | None = None,
        shard_filter: Callable[[ShardInfo], bool] | None = None,
    ) -> list[str]:
        """Return a list of shard filenames.

        Args:

            split (SplitT): Split, see SplitT.

            shards (int | None): If specified limits the dataset to the
            first `shards` shards.

            custom_metadata_type_limit (int | None): Ignored when None. If
            non-zero then limit the number of shards with different
            `custom_metadata`. Take only the first `custom_metadata_type_limit`
            shards with the concrete `custom_metadata`. This is best effort for
            different `custom_metadata` (hashed as a tuple of sorted items).

            shard_filter (Callable[[ShardInfo], bool | None): If present
            this is a function taking the ShardInfo and returning True if the
            shard shall be used for traversal and False otherwise.

        Returns: A list of shards filenames.
        """
        # List of all shard informations
        shards_list: list[ShardInfo] = list(
            self.shard_info_iterator(split=split))

        # Filter which shards to use.
        if shard_filter is not None:
            shards_list = list(filter(shard_filter, shards_list))

            kept_metadata: set[str] = {
                str(s.custom_metadata) for s in shards_list
            }
            self._logger.info(
                "Filtered shards with custom metadata: %s from split: %s",
                kept_metadata,
                split,
            )

        # Check that there is still something to iterate
        if not shards_list:
            raise ValueError("The list of shards is empty. Try less "
                             "restrictive filtering.")

        # Truncate the shard list
        if shards:
            shards_list = shards_list[:shards]

        # Only use a limited amount of shards for each setting of
        # custom_metadata.
        if custom_metadata_type_limit:
            counts: dict[tuple[tuple[str, Any], ...], int] = {}
            old_shards_list = shards_list
            shards_list = []
            for shard_info in old_shards_list:
                k = tuple(sorted(shard_info.custom_metadata.items()))
                counts[k] = counts.get(k, 0) + 1
                if counts[k] <= custom_metadata_type_limit:
                    shards_list.append(shard_info)
            self._logger.info("Took %s shards total", len(shards_list))

        # Full shard file paths.
        shard_paths = [
            str(self.path / s.file_infos[0].file_path) for s in shards_list
        ]

        return shard_paths

    def read_and_decode(self, tf_dataset: TFDatasetT, cycle_length: int | None,
                        num_parallel_calls: int | None,
                        parallelism: int | None) -> TFDatasetT:
        """Read the shard files and decode them.

        Args:

          tf_dataset (tf.data.Dataset): Dataset containing shard paths as
          strings.

          cycle_length (int | None): How many files to read at once.

          num_parallel_calls (int | None): Number of parallel reading calls.

          parallelism (int | None): Decoding parallelism.

        Returns: tf.data.Dataset containing decoded examples.
        """
        # If the cycle_length is None it is determined automatically but we do
        # use determinism. See documentation
        # https://www.tensorflow.org/api_docs/python/tf/data/Dataset#interleave
        deterministic: bool | None = True
        if isinstance(cycle_length, int):
            # Use tf.data.Options.deterministic to decide `deterministic` if
            # cycle_length is <= 1.
            deterministic = False if cycle_length > 1 else None
        elif cycle_length is None:
            deterministic = True

        # This is the tricky part, we are using the interleave function to
        # do the sampling as requested by the user. This is not the
        # standard use of the function or an obvious way to do it but
        # its by far the fastest and most compatible way to do so
        # we are favoring for once those factors over readability
        # deterministic=False is not an error, it is what allows us to
        # create random batch
        #
        # If shuffle is equal to zero we produce deterministic order of
        # examples. By setting cycle_length to one (and num_parallel_calls to
        # default) we also avoid non-obvious interleaving patterns when there
        # are only a few shards. Deterministic defaults in order to avoid a
        # warning (deterministic = False does nothing when there is no thread
        # pool created by num_parallel_calls).
        tf_dataset = tf_dataset.interleave(
            lambda x: tf.data.TFRecordDataset(
                x,
                compression_type=self.dataset_structure.
                compression,  # type: ignore
            ),
            cycle_length=cycle_length,
            block_length=1,
            num_parallel_calls=num_parallel_calls,
            deterministic=deterministic,
        )

        # Decode to records
        tf_dataset = tf_dataset.map(
            get_from_tfrecord(self.dataset_structure.saved_data_description),
            num_parallel_calls=parallelism,
        )

        return tf_dataset

    def as_tfdataset(  # pylint: disable=too-many-arguments
            self,
            split: SplitT,
            *,
            process_record: Callable[[ExampleT], T] | None = None,
            shards: int | None = None,
            custom_metadata_type_limit: int | None = None,
            shard_filter: Callable[[ShardInfo], bool] | None = None,
            repeat: bool = True,
            batch_size: int = 32,
            prefetch: int = 2,
            file_parallelism: int | None = os.cpu_count(),
            parallelism: int | None = os.cpu_count(),
            shuffle: int = 1_000) -> TFDatasetT:
        """"Dataset as tfdataset

        Args:

            split (SplitT): Split, see SplitT.

            process_record (Callable[[ExampleT], T] | None): Optional
            function that processes a single record.

            shards (int | None): If specified limits the dataset to the
            first `shards` shards.

            custom_metadata_type_limit (int | None): Ignored when None. If
            non-zero then limit the number of shards with different
            `custom_metadata`. Take only the first `custom_metadata_type_limit`
            shards with the concrete `custom_metadata`. This is best effort for
            different `custom_metadata` (hashed as a tuple of sorted items).

            shard_filter (Callable[[ShardInfo], bool | None): If present
            this is a function taking the ShardInfo and returning True if the
            shard shall be used for traversal and False otherwise.

            repeat (bool): Whether to repeat examples and thus create infinite
            dataset.

            batch_size (int): Number of examples in a single batch. No batching
            if the `batch_size` is less or equal to zero.

            prefetch (int): Prefetch this many batches.

            file_parallelism (int | None): IO parallelism.

            parallelism (int | None): Parallelism of trace decoding and
            processing (ignored if shuffle is zero).

            shuffle (int): How many examples should be shuffled across shards.
            When set to 0 the iteration is deterministic. It might be faster to
            iterate over shuffled dataset.

        Returns: A tf.data.Dataset object of infinite stream of shuffled and
        batched examples.
        """
        # Shard file names.
        shard_paths: list[str] = self.shard_paths_dataset(
            split=split,
            shards=shards,
            custom_metadata_type_limit=custom_metadata_type_limit,
            shard_filter=shard_filter,
        )

        # The user requested a tf.data.Dataset use as_numpy_iterator_concurrent
        # to provide.
        if self.dataset_structure.shard_file_type != "tfrec":
            output_signature = {
                attribute.name:
                    tf.TensorSpec(shape=attribute.shape, dtype=attribute.dtype)
                for attribute in self.dataset_structure.saved_data_description
            }
            tf_dataset = tf.data.Dataset.from_generator(
                lambda: self.as_numpy_iterator_concurrent(
                    split=split,
                    process_record=None,  # otherwise unknown tensorspec
                    shards=shards,
                    shard_filter=shard_filter,
                    repeat=repeat,
                    file_parallelism=file_parallelism or 1,
                    shuffle=shuffle,
                ),
                output_signature=output_signature,
            )
            if process_record:
                tf_dataset = tf_dataset.map(
                    process_record,  # type: ignore[arg-type]
                    num_parallel_calls=parallelism,
                )
            if shuffle:
                tf_dataset = tf_dataset.shuffle(shuffle)
            if batch_size > 0:
                # Batch
                tf_dataset = tf_dataset.batch(batch_size)
            return tf_dataset

        # Dataset creation
        tf_dataset = tf.data.Dataset.from_tensor_slices(shard_paths)

        # Infinite loop over the shard paths
        if repeat:
            tf_dataset = tf_dataset.repeat()

        # Randomize only if > 0 -- no shuffle in test/validation
        if shuffle:
            tf_dataset = tf_dataset.shuffle(len(shard_paths))

        tf_dataset = self.read_and_decode(
            tf_dataset=tf_dataset,
            cycle_length=file_parallelism if shuffle else 1,
            num_parallel_calls=file_parallelism if shuffle else None,
            parallelism=parallelism,
        )

        # Process each record if requested
        if process_record:
            tf_dataset = tf_dataset.map(
                process_record,  # type: ignore[arg-type]
                num_parallel_calls=parallelism,
            )

        # Randomize only if > 0 -- no shuffle in test/validation
        if shuffle:
            tf_dataset = tf_dataset.shuffle(shuffle)

        if batch_size > 0:
            # Batch
            tf_dataset = tf_dataset.batch(batch_size)

        # Prefetch (to keep loading when GPU is processing).
        tf_dataset = tf_dataset.prefetch(prefetch)

        return tf_dataset

    async def as_numpy_iterator_async(
        self,
        *,
        split: SplitT,
        process_record: Callable[[ExampleT], T] | None = None,
        shards: int | None = None,
        shard_filter: Callable[[ShardInfo], bool] | None = None,
        repeat: bool = True,
        file_parallelism: int = os.cpu_count() or 4,
        shuffle: int = 1_000,
    ) -> AsyncIterator[ExampleT] | AsyncIterator[T]:
        """"Dataset as a numpy iterator (no batching). Pure Python
        implementation. Iterates in random order.

        Args:

            split (SplitT): Split, see SplitT.

            process_record (Callable[[ExampleT], T] | None): Optional
            function that processes a single record.

            shards (int | None): If specified limits the dataset to the
            first `shards` shards.

            shard_filter (Callable[[ShardInfo], bool | None): If present
            this is a function taking the ShardInfo and returning True if the
            shard shall be used for traversal and False otherwise.

            repeat (bool): Whether to repeat examples and thus create infinite
            dataset.

            file_parallelism (int): IO parallelism.

            shuffle (int): How many examples should be shuffled across shards.
            When set to 0 the iteration is deterministic. It might be faster to
            iterate over shuffled dataset.

        Returns: An iterator over numpy examples (unless the parameter
        `process_record` returns something else). No batching is done.
        """
        shard_paths_iterator: Iterable[str] = self.as_numpy_common(
            split=split,
            shards=shards,
            shard_filter=shard_filter,
            repeat=repeat,
            shuffle=shuffle,
        )

        # Decode the files.
        supported_file_types: list[ShardFileTypeT] = ["npz", "fb"]
        if self.dataset_structure.shard_file_type not in supported_file_types:
            raise ValueError(f"The method as_numpy_iterator_async supports "
                             f"only {supported_file_types} but not "
                             f"{self.dataset_structure.shard_file_type}")

        shard_iterator: IterateShardBase[ExampleT]
        match self.dataset_structure.shard_file_type:
            case "npz":
                shard_iterator = IterateShardNP(
                    dataset_structure=self.dataset_structure,
                    process_record=None,
                )
            case "fb":
                shard_iterator = IterateShardFlatBuffer(
                    dataset_structure=self.dataset_structure,
                    process_record=None,
                )
            case _:
                raise ValueError(f"{self.dataset_structure.shard_file_type} "
                                 f"is marked as supported but support is not "
                                 f"implemented.")

        # Automatically shuffle.
        if shuffle:
            example_iterator = round_robin_async(
                asyncstdlib.map(
                    shard_iterator.iterate_shard_async,  # type: ignore
                    shard_paths_iterator,
                ),
                buffer_size=file_parallelism,
            )
        else:
            example_iterator = asyncstdlib.chain.from_iterable(
                asyncstdlib.map(
                    shard_iterator.iterate_shard_async,  # type: ignore
                    shard_paths_iterator,
                ))

        # Process each record if requested.
        if process_record:
            example_iterator = asyncstdlib.map(process_record, example_iterator)

        async for example in example_iterator:
            yield example

    def as_numpy_common(
        self,
        *,
        split: SplitT,
        shards: int | None = None,
        custom_metadata_type_limit: int | None = None,
        shard_filter: Callable[[ShardInfo], bool] | None = None,
        repeat: bool = True,
        shuffle: int = 1_000,
    ) -> Iterable[str]:
        """"Common part of as_numpy_iterator and as_numpy_iterator_*.

        Args:

            split (SplitT): Split, see SplitT.

            shards (int | None): If specified limits the dataset to the
            first `shards` shards.

            custom_metadata_type_limit (int | None): Ignored when None. If
            non-zero then limit the number of shards with different
            `custom_metadata`. Take only the first `custom_metadata_type_limit`
            shards with the concrete `custom_metadata`. This is best effort for
            different `custom_metadata` (hashed as a tuple of sorted items).

            shard_filter (Callable[[ShardInfo], bool | None): If present
            this is a function taking the ShardInfo and returning True if the
            shard shall be used for traversal and False otherwise.

            repeat (bool): Whether to repeat examples and thus create infinite
            dataset.

            shuffle (int): How many examples should be shuffled across shards.
            When set to 0 the iteration is deterministic. It might be faster to
            iterate over shuffled dataset.

        Returns: An iterator over shard paths.
        """
        # Shard file names.
        shard_paths: list[str] = self.shard_paths_dataset(
            split=split,
            shards=shards,
            custom_metadata_type_limit=custom_metadata_type_limit,
            shard_filter=shard_filter,
        )

        # Infinite loop over the shard paths
        if repeat:
            shard_paths_iterator = itertools.cycle(shard_paths)
        else:
            shard_paths_iterator = shard_paths  # type: ignore

        # Randomize only if > 0 -- no shuffle in test/validation
        if shuffle:
            shard_paths_iterator = shuffle_buffer(
                shard_paths_iterator,  # type: ignore
                buffer_size=len(shard_paths))
        return shard_paths_iterator

    def as_numpy_iterator_concurrent(
        self,
        *,
        split: SplitT,
        process_record: Callable[[ExampleT], T] | None = None,
        shards: int | None = None,
        custom_metadata_type_limit: int | None = None,
        shard_filter: Callable[[ShardInfo], bool] | None = None,
        repeat: bool = True,
        file_parallelism: int = os.cpu_count() or 1,
        shuffle: int = 1_000,
    ) -> Iterable[ExampleT] | Iterable[T]:
        """"Dataset as a numpy iterator (no batching). Pure Python
        implementation. Iterates in random order.

        Args:

            split (SplitT): Split, see SplitT.

            process_record (Callable[[ExampleT], T] | None): Optional
            function that processes a single record.

            shards (int | None): If specified limits the dataset to the
            first `shards` shards.

            custom_metadata_type_limit (int | None): Ignored when None. If
            non-zero then limit the number of shards with different
            `custom_metadata`. Take only the first `custom_metadata_type_limit`
            shards with the concrete `custom_metadata`. This is best effort for
            different `custom_metadata` (hashed as a tuple of sorted items).

            shard_filter (Callable[[ShardInfo], bool | None): If present
            this is a function taking the ShardInfo and returning True if the
            shard shall be used for traversal and False otherwise.

            repeat (bool): Whether to repeat examples and thus create infinite
            dataset.

            file_parallelism (int): IO parallelism. Defaults to `os.cpu_count()
            or 1`.

            shuffle (int): How many examples should be shuffled across shards.
            When set to 0 the iteration is deterministic. It might be faster to
            iterate over shuffled dataset.

        Returns: An iterator over numpy examples (unless the parameter
        `process_record` returns something else). No batching is done.
        """
        shard_paths_iterator: Iterable[str] = self.as_numpy_common(
            split=split,
            shards=shards,
            custom_metadata_type_limit=custom_metadata_type_limit,
            shard_filter=shard_filter,
            repeat=repeat,
            shuffle=shuffle,
        )

        # Decoding and processing function based on shard file type.
        # Since we do not know if `process_record` is applied or not we also do
        # not know the type of elements.
        shard_iterator: IterateShardBase[Any]
        match self.dataset_structure.shard_file_type:
            case "tfrec":
                shard_iterator = IterateShardTFRec(
                    dataset_structure=self.dataset_structure,
                    process_record=process_record,
                    num_parallel_calls=1,
                )
            case "npz":
                shard_iterator = IterateShardNP(
                    dataset_structure=self.dataset_structure,
                    process_record=process_record,
                )
            case "fb":
                shard_iterator = IterateShardFlatBuffer(
                    dataset_structure=self.dataset_structure,
                    process_record=process_record,
                )
            case _:
                raise ValueError("Unsupported shard_file_type "
                                 f"{self.dataset_structure.shard_file_type}")

        # Do not use GPU with tfrecords to avoid allocating whole GPU memory by
        # each thread.
        if self.dataset_structure.shard_file_type == "tfrec":
            context = tf.device("CPU")
        else:
            context = contextlib.nullcontext()
        with context:
            if shuffle:
                with LazyPool(file_parallelism) as pool:
                    yield from round_robin(
                        pool.imap_unordered(
                            shard_iterator.process_and_list,  # type: ignore
                            shard_paths_iterator,
                        ),
                        # round_robin keeps the whole shard files in memory.
                        buffer_size=file_parallelism,
                    )
            else:
                # Iterate in order but avoid out of memory caused by eagerly
                # mapping a reading function across all shards.
                with ThreadPoolExecutor(
                        max_workers=file_parallelism) as executor:
                    # Do not iterate the start multiple times.
                    shard_paths_iterator = iter(shard_paths_iterator)
                    batch = list(
                        itertools.islice(shard_paths_iterator,
                                         file_parallelism))
                    while batch:
                        yield from itertools.chain.from_iterable(
                            executor.map(shard_iterator.process_and_list,
                                         batch))
                        batch = list(
                            itertools.islice(shard_paths_iterator,
                                             file_parallelism))

    def as_numpy_iterator(
        self,
        *,
        split: SplitT,
        process_record: Callable[[ExampleT], T] | None = None,
        shards: int | None = None,
        custom_metadata_type_limit: int | None = None,
        shard_filter: Callable[[ShardInfo], bool] | None = None,
        repeat: bool = True,
        shuffle: int = 1_000,
    ) -> Iterable[ExampleT] | Iterable[T]:
        """"Dataset as a numpy iterator (no batching). Pure Python
        implementation.

        Args:

            split (SplitT): Split, see SplitT.

            process_record (Callable[[ExampleT], T] | None): Optional
            function that processes a single record.

            shards (int | None): If specified limits the dataset to the
            first `shards` shards.

            custom_metadata_type_limit (int | None): Ignored when None. If
            non-zero then limit the number of shards with different
            `custom_metadata`. Take only the first `custom_metadata_type_limit`
            shards with the concrete `custom_metadata`. This is best effort for
            different `custom_metadata` (hashed as a tuple of sorted items).

            shard_filter (Callable[[ShardInfo], bool | None): If present
            this is a function taking the ShardInfo and returning True if the
            shard shall be used for traversal and False otherwise.

            repeat (bool): Whether to repeat examples and thus create infinite
            dataset.

            shuffle (int): How many examples should be shuffled across shards.
            When set to 0 the iteration is deterministic. It might be faster to
            iterate over shuffled dataset.

        Returns: An iterator over numpy examples (unless the parameter
        `process_record` returns something else). No batching is done.
        """
        shard_paths_iterator: Iterable[str] = self.as_numpy_common(
            split=split,
            shards=shards,
            custom_metadata_type_limit=custom_metadata_type_limit,
            shard_filter=shard_filter,
            repeat=repeat,
            shuffle=shuffle,
        )

        # Decode the files.
        shard_iterator: IterateShardBase[ExampleT]
        match self.dataset_structure.shard_file_type:
            case "tfrec":
                shard_iterator = IterateShardTFRec(
                    dataset_structure=self.dataset_structure,
                    process_record=None,
                    num_parallel_calls=os.cpu_count() or 1,
                )
            case "npz":
                shard_iterator = IterateShardNP(
                    dataset_structure=self.dataset_structure,
                    process_record=None,
                )
            case "fb":
                shard_iterator = IterateShardFlatBuffer(
                    dataset_structure=self.dataset_structure,
                    process_record=None,
                )
            case _:
                raise ValueError(f"Unknown shard_file_type "
                                 f"{self.dataset_structure.shard_file_type}")

        example_iterator = itertools.chain.from_iterable(
            map(
                shard_iterator.iterate_shard,  # type: ignore
                shard_paths_iterator))  # type: ignore

        # Process each record if requested
        if process_record:
            example_iterator = map(process_record,
                                   example_iterator)  # type: ignore

        # Randomize only if > 0 -- no shuffle in test/validation
        if shuffle:
            example_iterator = shuffle_buffer(
                example_iterator,  # type: ignore
                buffer_size=shuffle)

        yield from example_iterator

    def as_numpy_iterator_rust(  # pylint: disable=too-many-arguments
        self,
        *,
        split: SplitT,
        process_record: Callable[[ExampleT], T] | None = None,
        shards: int | None = None,
        shard_filter: Callable[[ShardInfo], bool] | None = None,
        repeat: bool = True,
        file_parallelism: int = os.cpu_count() or 1,
        shuffle: int = 1_000,
    ) -> Iterable[ExampleT] | Iterable[T]:
        """"Dataset as a numpy iterator (no batching). Experimental
        implementation using the Rust code.

        Args:

            split (SplitT): Split, see SplitT.

            process_record (Callable[[ExampleT], T] | None): Optional
            function that processes a single record.

            shards (int | None): If specified limits the dataset to the
            first `shards` shards.

            shard_filter (Callable[[ShardInfo], bool | None): If present
            this is a function taking the ShardInfo and returning True if the
            shard shall be used for traversal and False otherwise.

            repeat (bool): Whether to repeat examples and thus create infinite
            dataset.

            file_parallelism (int): IO parallelism. Defaults to `os.cpu_count()
            or 1`.

            shuffle (int): How many examples should be shuffled across shards.
            When set to 0 the iteration is deterministic. It might be faster to
            iterate over shuffled dataset.

        Returns: An iterator over numpy examples (unless the parameter
        `process_record` returns something else). No batching is done.
        """
        # Only FlatBuffers are supported.
        if self.dataset_structure.shard_file_type != "fb":
            raise ValueError("This method is implemented only for FlatBuffers.")

        # Check if the compression type is supported by Rust.
        supported_compressions = _sedpack_rs.RustIter.supported_compressions()
        if self.dataset_structure.compression not in supported_compressions:
            raise ValueError(
                f"The compression {self.dataset_structure.compression} is not "
                "among the supported compressions: {supported_compressions}")

        with RustGenerator(
                dataset=self,
                split=split,
                process_record=process_record,
                shards=shards,
                shard_filter=shard_filter,
                repeat=repeat,
                file_parallelism=file_parallelism,
                shuffle=shuffle,
        ) as rust_generator:
            yield from rust_generator()


class RustGenerator:
    """A generator for tf.data.Dataset.from_generator which is reentrant (even
    when the iteration did not finished, which can happen when using
    tf.data.Dataset.from_generator).

    `_sedpack_rs.RustIter` is a Rust data structure which holds data unknown to
    Python reference counting (will be dropped at _sedpack_rs.RustIter.__exit__
    call (it could also implement droppable).

    `tf.data.Dataset.from_generator` expects a callable which returns an
    iterable. The problem is that it does call it even without exhausting the
    previous iterable. We need to prevent leaking data by creating multiple
    instances of `_sedpack_rs.RustIter`.

    The current implementation manages manually the context manager of
    `_sedpack_rs.RustIter` by calling __enter__ and __exit__. The current Rust
    implementation of `_sedpack_rs.RustIter` is reentrant.

    Possible solutions / alternatives:

    -   Wrap context manager similar to RustGenerator like follows:
        ```
        with RustGenerator(...) as gen:
          tf.data.Dataset.from_generator(gen, ...)
        ```

        The downside is that this is not very handy API (for training the user
        creates two datasets -> two indentation levels).

        The good part is that we are guaranteed to clean up.

    -   Depend on __del__ being called. With CPython this would be fine. But we
        would need to depend on TF dropping the reference (it should, not
        tested, but it should) which is not documented anywhere. The good part
        is nice API.

    -   Changing RustGenerator.__call__ into:

        ```
        def __call__(self):
          with _sedpack_rs.RustIter() as rust_iter:
            yield from rust_iter
        ```
        This should eventually clean all instances.

        The downside is that it is not obvious (implementation dependent) what
        happens when TF calls again (possibly from a different thread or
        process).
    """

    def __init__(self,
                 *,
                 dataset: DatasetIteration,
                 split: SplitT,
                 process_record: Callable[[ExampleT], T] | None = None,
                 shards: int | None = None,
                 shard_filter: Callable[[ShardInfo], bool] | None = None,
                 repeat: bool = True,
                 file_parallelism: int = os.cpu_count() or 1,
                 shuffle: int = 1_000) -> None:
        """A reentrant generator.

        Args:

          dataset (DatasetIteration): The dataset being iterated.

          split (SplitT): The split to be iterated.

          process_record (Callable[[ExampleT], T] | None): Optional
          transformation of each example.

          shards (int | None): Optional limit on the number of used shards.

          shard_filter (Callable[[ShardInfo], bool] | None): Optional predicate
          returning True for each shard which should be iterated.

          repeat (bool): Cycle infinitely.

          file_parallelism (int): How many files to read in parallel.

          shuffle (int): Size of the shuffle buffer.
        """
        self._rust_iter: _sedpack_rs.RustIter | None = None

        self._dataset: DatasetIteration = dataset
        self._split: SplitT = split
        self._process_record: Callable[[ExampleT], T] | None = process_record
        self._shards: int | None = shards
        self._shard_filter: Callable[[ShardInfo], bool] | None = shard_filter
        self._repeat: bool = repeat
        self._file_parallelism: int = file_parallelism
        self._shuffle: int = shuffle

        def to_dict(example):
            result = {}
            for np_bytes, attribute in zip(
                    example, dataset.dataset_structure.saved_data_description):
                result[attribute.name] = IterateShardFlatBuffer.decode_array(
                    np_bytes=np_bytes,
                    attribute=attribute,
                    batch_size=0,
                )
            return result

        self._to_dict = to_dict

    def __enter__(self):
        """Enter the context manager (takes care of freeing memory held by
        Rust).
        """
        return self

    def __exit__(self, exc_type: Optional[Type[BaseException]],
                 exc_value: Optional[BaseException],
                 exc_tb: Optional[TracebackType]) -> None:
        """Drop the rust data structure holding content of open files and
        future examples.
        """
        if self._rust_iter is not None:
            self._rust_iter.__exit__(exc_type, exc_value, exc_tb)

    def __call__(self) -> Iterable[ExampleT] | Iterable[T]:
        """Return an iterable.
        """
        yield from self._single_iter()
        while self._repeat:
            yield from self._single_iter()

    def _single_iter(self) -> Iterable[ExampleT] | Iterable[T]:
        """Iterate the dataset once.
        """
        if self._rust_iter is None:
            shard_paths: list[str] = list(
                self._dataset.as_numpy_common(
                    split=self._split,
                    shards=self._shards,
                    shard_filter=self._shard_filter,
                    repeat=False,
                    shuffle=self._shuffle,
                ))

            self._rust_iter = _sedpack_rs.RustIter(
                files=shard_paths,
                repeat=False,
                threads=self._file_parallelism,
                compression=self._dataset.dataset_structure.compression,
            )
            # Manually calling __enter__ and __exit__ -- see class docstring.
            self._rust_iter.__enter__()  # pylint: disable=unnecessary-dunder-call
        elif not self._rust_iter.can_iterate:
            self._rust_iter.__enter__()  # pylint: disable=unnecessary-dunder-call

        example_iterator = map(self._to_dict, iter(self._rust_iter))
        if self._process_record:
            yield from map(self._process_record, example_iterator)
        else:
            yield from example_iterator

        self._rust_iter.__exit__(None, None, None)
        self._rust_iter = None<|MERGE_RESOLUTION|>--- conflicted
+++ resolved
@@ -21,11 +21,6 @@
     AsyncIterator,
     Callable,
     Iterable,
-<<<<<<< HEAD
-    Optional,
-    Type,
-=======
->>>>>>> 65fc0597
 )
 import os
 
